/*****************************************************************************
 * Author:   Valient Gough <vgough@pobox.com>
 *
 *****************************************************************************
 * Copyright (c) 2004, Valient Gough
 *
 * This program is free software: you can redistribute it and/or modify it
 * under the terms of the GNU Lesser General Public License as published by the
 * Free Software Foundation, either version 3 of the License, or (at your
 * option) any later version.
 *
 * This program is distributed in the hope that it will be useful, but WITHOUT
 * ANY WARRANTY; without even the implied warranty of MERCHANTABILITY or
 * FITNESS FOR A PARTICULAR PURPOSE.  See the GNU Lesser General Public License
 * for more details.
 *
 * You should have received a copy of the GNU Lesser General Public License
 * along with this program.  If not, see <http://www.gnu.org/licenses/>.
 */

#include "CipherFileIO.h"

#include "easylogging++.h"
#include <cerrno>
#include <cinttypes>
#include <cstring>
#include <fcntl.h>
#include <memory>
#include <openssl/sha.h>
#include <sys/stat.h>
#include <utility>

#include "BlockFileIO.h"
#include "Cipher.h"
#include "CipherKey.h"
#include "Error.h"
#include "FileIO.h"

namespace encfs {

/*
    - Version 2:0 adds support for a per-file initialization vector with a
      fixed 8 byte header.  The headers are enabled globally within a
      filesystem at the filesystem configuration level.
      When headers are disabled, 2:0 is compatible with version 1:0.
*/
static Interface CipherFileIO_iface("FileIO/Cipher", 2, 0, 1);

const int HEADER_SIZE = 8;  // 64 bit initialization vector..

CipherFileIO::CipherFileIO(std::shared_ptr<FileIO> _base,
                           const FSConfigPtr &cfg)
    : BlockFileIO(cfg->config->blockSize, cfg),
      base(std::move(_base)),
      haveHeader(cfg->config->uniqueIV),
      externalIV(0),
      fileIV(0),
      lastFlags(0) {
  fsConfig = cfg;
  cipher = cfg->cipher;
  key = cfg->key;

  CHECK_EQ(fsConfig->config->blockSize % fsConfig->cipher->cipherBlockSize(), 0)
      << "FS block size must be multiple of cipher block size";
}

CipherFileIO::~CipherFileIO() = default;

Interface CipherFileIO::interface() const { return CipherFileIO_iface; }

int CipherFileIO::open(int flags) {
  int res = base->open(flags);

  if (res >= 0) {
    lastFlags = flags;
  }

  return res;
}

void CipherFileIO::setFileName(const char *fileName) {
  base->setFileName(fileName);
}

const char *CipherFileIO::getFileName() const { return base->getFileName(); }

bool CipherFileIO::setIV(uint64_t iv) {
  VLOG(1) << "in setIV, current IV = " << externalIV << ", new IV = " << iv
          << ", fileIV = " << fileIV;
  if (externalIV == 0) {
    // we're just being told about which IV to use.  since we haven't
    // initialized the fileIV, there is no need to just yet..
    externalIV = iv;
    if (fileIV != 0) {
      RLOG(WARNING) << "fileIV initialized before externalIV: " << fileIV
                    << ", " << externalIV;
    }
  } else if (haveHeader) {
    // we have an old IV, and now a new IV, so we need to update the fileIV
    // on disk.
<<<<<<< HEAD
    // ensure the file is open for read/write..
    int newFlags = lastFlags | O_RDWR;
    int res = base->open(newFlags);
    if (res < 0) {
      if (res == -EISDIR) {
        // duh -- there are no file headers for directories!
        externalIV = iv;
        return base->setIV(iv);
      } else {
        VLOG(1) << "setIV failed to re-open for write";
=======
    if (fileIV == 0) {
      // ensure the file is open for read/write..
      int newFlags = lastFlags | O_RDWR;
      int res = base->open(newFlags);
      if (res < 0) {
        if (res == -EISDIR) {
          // duh -- there are no file headers for directories!
          externalIV = iv;
          return base->setIV(iv);
        }
        VLOG(1) << "writeHeader failed to re-open for write";
>>>>>>> b14ca2b7
        return false;
      }
    }
    if (fileIV == 0) {
      if (initHeader() < 0)
        return false;
    }

    uint64_t oldIV = externalIV;
    externalIV = iv;
    if (!writeHeader()) {
      externalIV = oldIV;
      return false;
    }
  }

  return base->setIV(iv);
}

/**
 * Get file attributes (FUSE-speak for "stat()") for an upper file
 * Upper file   = file we present to the user via FUSE
 * Backing file = file that is actually on disk
 */
int CipherFileIO::getAttr(struct stat *stbuf) const {

  // stat() the backing file
  int res = base->getAttr(stbuf);

  // adjust size if we have a file header
  if ((res == 0) && haveHeader && S_ISREG(stbuf->st_mode) &&
      (stbuf->st_size > 0)) {
    if (!fsConfig->reverseEncryption) {
      /* In normal mode, the upper file (plaintext) is smaller
       * than the backing ciphertext file */
      rAssert(stbuf->st_size >= HEADER_SIZE);
      stbuf->st_size -= HEADER_SIZE;
    } else {
      /* In reverse mode, the upper file (ciphertext) is larger than
       * the backing plaintext file */
      stbuf->st_size += HEADER_SIZE;
    }
  }

  return res;
}

/**
 * Get the size for an upper file
 * See getAttr() for an explaination of the reverse handling
 */
off_t CipherFileIO::getSize() const {
  off_t size = base->getSize();
  // No check on S_ISREG here -- don't call getSize over getAttr unless this
  // is a normal file!
  if (haveHeader && size > 0) {
    if (!fsConfig->reverseEncryption) {
      rAssert(size >= HEADER_SIZE);
      size -= HEADER_SIZE;
    } else {
      size += HEADER_SIZE;
    }
  }
  return size;
}

int CipherFileIO::initHeader() {
  // check if the file has a header, and read it if it does..  Otherwise,
  // create one.
  off_t rawSize = base->getSize();
  if (rawSize >= HEADER_SIZE) {
    VLOG(1) << "reading existing header, rawSize = " << rawSize;
    // has a header.. read it
    unsigned char buf[8] = {0};

    IORequest req;
    req.offset = 0;
    req.data = buf;
    req.dataLen = 8;
    ssize_t readSize = base->read(req);
    if(readSize < 0)
      return readSize;

    if(!cipher->streamDecode(buf, sizeof(buf), externalIV, key))
      return -EBADMSG;

    fileIV = 0;
    for (int i = 0; i < 8; ++i) {
      fileIV = (fileIV << 8) | (uint64_t)buf[i];
    }

    rAssert(fileIV != 0);  // 0 is never used..
  } else {
    VLOG(1) << "creating new file IV header";

    unsigned char buf[8] = {0};
    do {
      if (!cipher->randomize(buf, 8, false)) {
<<<<<<< HEAD
        RLOG(ERROR) << "Unable to generate a random file IV";
        return -EBADMSG;
=======
        throw Error("Unable to generate a random file IV");
>>>>>>> b14ca2b7
      }

      fileIV = 0;
      for (int i = 0; i < 8; ++i) {
        fileIV = (fileIV << 8) | (uint64_t)buf[i];
      }

      if (fileIV == 0) {
        RLOG(WARNING) << "Unexpected result: randomize returned 8 null bytes!";
      }
    } while (fileIV == 0);  // don't accept 0 as an option..

    if (base->isWritable()) {
      if(!cipher->streamEncode(buf, sizeof(buf), externalIV, key))
        return -EBADMSG;

      IORequest req;
      req.offset = 0;
      req.data = buf;
      req.dataLen = 8;

      int res = base->write(req);
      if (res < 0)
        return res;
    } else {
      VLOG(1) << "base not writable, IV not written..";
    }
  }
  VLOG(1) << "initHeader finished, fileIV = " << fileIV;
  return 0;
}

bool CipherFileIO::writeHeader() {
  if (fileIV == 0) {
    RLOG(ERROR) << "Internal error: fileIV == 0 in writeHeader!!!";
  }
  VLOG(1) << "writing fileIV " << fileIV;

  unsigned char buf[8] = {0};
  for (int i = 0; i < 8; ++i) {
    buf[sizeof(buf) - 1 - i] = (unsigned char)(fileIV & 0xff);
    fileIV >>= 8;
  }

  if(!cipher->streamEncode(buf, sizeof(buf), externalIV, key))
    return false;

  IORequest req;
  req.offset = 0;
  req.data = buf;
  req.dataLen = 8;

  if (base->write(req) < 0)
    return false;

  return true;
}

/**
 * Generate the file IV header bytes for reverse mode
 * (truncated SHA1 hash of the inode number)
 *
 * The kernel guarantees that the inode number is unique for one file
 * system. SHA1 spreads out the values over the whole 64-bit space.
 * Without this step, the XOR with the block number (see readOneBlock)
 * may lead to duplicate IVs.
 * SSL_Cipher::setIVec does an additional HMAC before using
 * the IV. This guarantees unpredictability and prevents watermarking
 * attacks.
 */
int CipherFileIO::generateReverseHeader(unsigned char *headerBuf) {

  struct stat stbuf;
  int res = getAttr(&stbuf);
  rAssert(res == 0);
  ino_t ino = stbuf.st_ino;
  rAssert(ino != 0);

  VLOG(1) << "generating reverse file IV header from ino=" << ino;

  // Serialize the inode number into inoBuf
  unsigned char inoBuf[sizeof(ino_t)];
  for (unsigned int i = 0; i < sizeof(ino_t); ++i) {
    inoBuf[i] = (unsigned char)(ino & 0xff);
    ino >>= 8;
  }

  /* Take the SHA1 hash of the inode number so the values are spread out
   * over the whole 64-bit space. Otherwise, the XOR with the block number
   * may lead to duplicate IVs (see readOneBlock) */
  unsigned char md[20];
  SHA1(inoBuf, sizeof(ino), md);
  rAssert(HEADER_SIZE <= 20);
  memcpy(headerBuf, md, HEADER_SIZE);

  // Save the IV in fileIV for internal use
  fileIV = 0;
  for (int i = 0; i < HEADER_SIZE; ++i) {
    fileIV = (fileIV << 8) | (uint64_t)headerBuf[i];
  }

  VLOG(1) << "fileIV=" << fileIV;

  // Encrypt externally-visible header
  if(!cipher->streamEncode(headerBuf, HEADER_SIZE, externalIV, key))
    return -EBADMSG;
  return 0;
}

/**
 * Read block from backing ciphertext file, decrypt it (normal mode)
 * or
 * Read block from backing plaintext file, then encrypt it (reverse mode)
 */
ssize_t CipherFileIO::readOneBlock(const IORequest &req) const {
  int bs = blockSize();
  off_t blockNum = req.offset / bs;

  ssize_t readSize = 0;
  IORequest tmpReq = req;

  // adjust offset if we have a file header
  if (haveHeader && !fsConfig->reverseEncryption) {
    tmpReq.offset += HEADER_SIZE;
  }
  readSize = base->read(tmpReq);

  bool ok;
  if (readSize > 0) {
    if (haveHeader && fileIV == 0) {
<<<<<<< HEAD
      int res = const_cast<CipherFileIO *>(this)->initHeader();
      if (res < 0)
        return res;
=======
      const_cast<CipherFileIO *>(this)->initHeader();
>>>>>>> b14ca2b7
    }

    if (readSize != bs) {
      VLOG(1) << "streamRead(data, " << readSize << ", IV)";
      ok = streamRead(tmpReq.data, (int)readSize, blockNum ^ fileIV);
    } else {
      ok = blockRead(tmpReq.data, (int)readSize, blockNum ^ fileIV);
    }

    if (!ok) {
      VLOG(1) << "decodeBlock failed for block " << blockNum << ", size "
              << readSize;
      readSize = -EBADMSG;
    }
  } else if (readSize == 0) {
    VLOG(1) << "readSize zero for offset " << req.offset;
  }

  return readSize;
}

int CipherFileIO::writeOneBlock(const IORequest &req) {

  if (haveHeader && fsConfig->reverseEncryption) {
    VLOG(1)
        << "writing to a reverse mount with per-file IVs is not implemented";
    return -EPERM;
  }

  int bs = blockSize();
  off_t blockNum = req.offset / bs;

  if (haveHeader && fileIV == 0) {
<<<<<<< HEAD
    int res = initHeader();
    if (res < 0)
      return res;
=======
    initHeader();
>>>>>>> b14ca2b7
  }

  bool ok;
  if (req.dataLen != bs) {
    ok = streamWrite(req.data, (int)req.dataLen, blockNum ^ fileIV);
  } else {
    ok = blockWrite(req.data, (int)req.dataLen, blockNum ^ fileIV);
  }

  int res = 0;
  if (ok) {
    if (haveHeader) {
      IORequest tmpReq = req;
      tmpReq.offset += HEADER_SIZE;
<<<<<<< HEAD
      res = base->write(tmpReq);
    } else
      res = base->write(req);
=======
      ok = base->write(tmpReq);
    } else {
      ok = base->write(req);
    }
>>>>>>> b14ca2b7
  } else {
    VLOG(1) << "encodeBlock failed for block " << blockNum << ", size "
            << req.dataLen;
    res = -EBADMSG;
  }
  return res;
}

bool CipherFileIO::blockWrite(unsigned char *buf, int size,
                              uint64_t _iv64) const {
  VLOG(1) << "Called blockWrite";
  if (!fsConfig->reverseEncryption) {
    return cipher->blockEncode(buf, size, _iv64, key);
  }
  return cipher->blockDecode(buf, size, _iv64, key);
}

bool CipherFileIO::streamWrite(unsigned char *buf, int size,
                               uint64_t _iv64) const {
  VLOG(1) << "Called streamWrite";
  if (!fsConfig->reverseEncryption) {
    return cipher->streamEncode(buf, size, _iv64, key);
  }
  return cipher->streamDecode(buf, size, _iv64, key);
}

bool CipherFileIO::blockRead(unsigned char *buf, int size,
                             uint64_t _iv64) const {
  if (fsConfig->reverseEncryption) {
    return cipher->blockEncode(buf, size, _iv64, key);
  }
  if (_allowHoles) {
    // special case - leave all 0's alone
    for (int i = 0; i < size; ++i) {
      if (buf[i] != 0) {
        return cipher->blockDecode(buf, size, _iv64, key);
      }
    }

    return true;
  }
  return cipher->blockDecode(buf, size, _iv64, key);
}

bool CipherFileIO::streamRead(unsigned char *buf, int size,
                              uint64_t _iv64) const {
  if (fsConfig->reverseEncryption) {
    return cipher->streamEncode(buf, size, _iv64, key);
  }
  return cipher->streamDecode(buf, size, _iv64, key);
}

int CipherFileIO::truncate(off_t size) {
  int res = 0;
  if (!haveHeader) {
    res = BlockFileIO::truncateBase(size, base.get());
  } else {
    if (0 == fileIV) {
      // empty file.. create the header..
      if (!base->isWritable()) {
        // open for write..
        int newFlags = lastFlags | O_RDWR;
<<<<<<< HEAD
        int res = base->open(newFlags);
        if (res < 0) {
          VLOG(1) << "truncate failed to re-open for write";
          return res;
=======
        if (base->open(newFlags) < 0) {
          VLOG(1) << "writeHeader failed to re-open for write";
>>>>>>> b14ca2b7
        }
      }
      int res = initHeader();
      if (res < 0)
        return res;
    }

    // can't let BlockFileIO call base->truncate(), since it would be using
    // the wrong size..
    res = BlockFileIO::truncateBase(size, nullptr);

<<<<<<< HEAD
    if (!(res < 0)) res = base->truncate(size + HEADER_SIZE);
=======
    if (res == 0) {
      base->truncate(size + HEADER_SIZE);
    }
>>>>>>> b14ca2b7
  }
  return res;
}

/**
 * Handle reads for reverse mode with uniqueIV
 */
ssize_t CipherFileIO::read(const IORequest &origReq) const {

  /* if reverse mode is not active with uniqueIV,
   * the read request is handled by the base class */
  if (!(fsConfig->reverseEncryption && haveHeader)) {
    VLOG(1) << "relaying request to base class: offset=" << origReq.offset
            << ", dataLen=" << origReq.dataLen;
    return BlockFileIO::read(origReq);
  }

  VLOG(1) << "handling reverse unique IV read: offset=" << origReq.offset
          << ", dataLen=" << origReq.dataLen;

  // generate the file IV header
  // this is needed in any case - without IV the file cannot be decoded
  unsigned char headerBuf[HEADER_SIZE];
  int res = const_cast<CipherFileIO *>(this)->generateReverseHeader(headerBuf);
  if (res < 0)
    return res;

  // Copy the request so we can modify it without affecting the caller
  IORequest req = origReq;

  /* An offset x in the ciphertext file maps to x-8 in the
   * plain text file. Values below zero are the header. */
  req.offset -= HEADER_SIZE;

  int headerBytes = 0;  // number of header bytes to add

  /* The request contains (a part of) the header, so we prefix that part
   * to the data. */
  if (req.offset < 0) {
    headerBytes = -req.offset;
    if (req.dataLen < headerBytes) {
      headerBytes = req.dataLen;  // only up to the number of bytes requested
    }
    VLOG(1) << "Adding " << headerBytes << " header bytes";

    // copy the header bytes into the data
    int headerOffset = HEADER_SIZE - headerBytes;
    memcpy(req.data, &headerBuf[headerOffset], headerBytes);

    // the read does not want data beyond the header
    if (headerBytes == req.dataLen) {
      return headerBytes;
    }

    /* The rest of the request will be read from the backing file.
     * As we have already generated n=headerBytes bytes, the request is
     * shifted by headerBytes */
    req.offset += headerBytes;
    rAssert(req.offset == 0);
    req.data += headerBytes;
    req.dataLen -= headerBytes;
  }

  // read the payload
  ssize_t readBytes = BlockFileIO::read(req);
  VLOG(1) << "read " << readBytes << " bytes from backing file";
  if (readBytes < 0) {
    return readBytes;  // Return error code
  }
  ssize_t sum = headerBytes + readBytes;
  VLOG(1) << "returning sum=" << sum;
  return sum;
}

bool CipherFileIO::isWritable() const { return base->isWritable(); }

}  // namespace encfs<|MERGE_RESOLUTION|>--- conflicted
+++ resolved
@@ -98,7 +98,6 @@
   } else if (haveHeader) {
     // we have an old IV, and now a new IV, so we need to update the fileIV
     // on disk.
-<<<<<<< HEAD
     // ensure the file is open for read/write..
     int newFlags = lastFlags | O_RDWR;
     int res = base->open(newFlags);
@@ -109,25 +108,13 @@
         return base->setIV(iv);
       } else {
         VLOG(1) << "setIV failed to re-open for write";
-=======
+        return false;
+      }
+    }
     if (fileIV == 0) {
-      // ensure the file is open for read/write..
-      int newFlags = lastFlags | O_RDWR;
-      int res = base->open(newFlags);
-      if (res < 0) {
-        if (res == -EISDIR) {
-          // duh -- there are no file headers for directories!
-          externalIV = iv;
-          return base->setIV(iv);
-        }
-        VLOG(1) << "writeHeader failed to re-open for write";
->>>>>>> b14ca2b7
+      if (initHeader() < 0) {
         return false;
       }
-    }
-    if (fileIV == 0) {
-      if (initHeader() < 0)
-        return false;
     }
 
     uint64_t oldIV = externalIV;
@@ -202,11 +189,13 @@
     req.data = buf;
     req.dataLen = 8;
     ssize_t readSize = base->read(req);
-    if(readSize < 0)
+    if(readSize < 0) {
       return readSize;
-
-    if(!cipher->streamDecode(buf, sizeof(buf), externalIV, key))
+    }
+
+    if(!cipher->streamDecode(buf, sizeof(buf), externalIV, key)) {
       return -EBADMSG;
+    }
 
     fileIV = 0;
     for (int i = 0; i < 8; ++i) {
@@ -220,12 +209,8 @@
     unsigned char buf[8] = {0};
     do {
       if (!cipher->randomize(buf, 8, false)) {
-<<<<<<< HEAD
         RLOG(ERROR) << "Unable to generate a random file IV";
         return -EBADMSG;
-=======
-        throw Error("Unable to generate a random file IV");
->>>>>>> b14ca2b7
       }
 
       fileIV = 0;
@@ -239,8 +224,9 @@
     } while (fileIV == 0);  // don't accept 0 as an option..
 
     if (base->isWritable()) {
-      if(!cipher->streamEncode(buf, sizeof(buf), externalIV, key))
+      if(!cipher->streamEncode(buf, sizeof(buf), externalIV, key)) {
         return -EBADMSG;
+      }
 
       IORequest req;
       req.offset = 0;
@@ -248,8 +234,9 @@
       req.dataLen = 8;
 
       int res = base->write(req);
-      if (res < 0)
+      if (res < 0) {
         return res;
+      }
     } else {
       VLOG(1) << "base not writable, IV not written..";
     }
@@ -270,16 +257,18 @@
     fileIV >>= 8;
   }
 
-  if(!cipher->streamEncode(buf, sizeof(buf), externalIV, key))
+  if(!cipher->streamEncode(buf, sizeof(buf), externalIV, key)) {
     return false;
+  }
 
   IORequest req;
   req.offset = 0;
   req.data = buf;
   req.dataLen = 8;
 
-  if (base->write(req) < 0)
+  if (base->write(req) < 0) {
     return false;
+  }
 
   return true;
 }
@@ -356,13 +345,10 @@
   bool ok;
   if (readSize > 0) {
     if (haveHeader && fileIV == 0) {
-<<<<<<< HEAD
       int res = const_cast<CipherFileIO *>(this)->initHeader();
-      if (res < 0)
+      if (res < 0) {
         return res;
-=======
-      const_cast<CipherFileIO *>(this)->initHeader();
->>>>>>> b14ca2b7
+      }
     }
 
     if (readSize != bs) {
@@ -396,13 +382,10 @@
   off_t blockNum = req.offset / bs;
 
   if (haveHeader && fileIV == 0) {
-<<<<<<< HEAD
     int res = initHeader();
-    if (res < 0)
+    if (res < 0) {
       return res;
-=======
-    initHeader();
->>>>>>> b14ca2b7
+    }
   }
 
   bool ok;
@@ -417,16 +400,9 @@
     if (haveHeader) {
       IORequest tmpReq = req;
       tmpReq.offset += HEADER_SIZE;
-<<<<<<< HEAD
       res = base->write(tmpReq);
     } else
       res = base->write(req);
-=======
-      ok = base->write(tmpReq);
-    } else {
-      ok = base->write(req);
-    }
->>>>>>> b14ca2b7
   } else {
     VLOG(1) << "encodeBlock failed for block " << blockNum << ", size "
             << req.dataLen;
@@ -489,33 +465,25 @@
       if (!base->isWritable()) {
         // open for write..
         int newFlags = lastFlags | O_RDWR;
-<<<<<<< HEAD
         int res = base->open(newFlags);
         if (res < 0) {
           VLOG(1) << "truncate failed to re-open for write";
           return res;
-=======
-        if (base->open(newFlags) < 0) {
-          VLOG(1) << "writeHeader failed to re-open for write";
->>>>>>> b14ca2b7
         }
       }
       int res = initHeader();
-      if (res < 0)
+      if (res < 0) {
         return res;
+      }
     }
 
     // can't let BlockFileIO call base->truncate(), since it would be using
     // the wrong size..
     res = BlockFileIO::truncateBase(size, nullptr);
 
-<<<<<<< HEAD
-    if (!(res < 0)) res = base->truncate(size + HEADER_SIZE);
-=======
-    if (res == 0) {
-      base->truncate(size + HEADER_SIZE);
-    }
->>>>>>> b14ca2b7
+    if (!(res < 0)) {
+      res = base->truncate(size + HEADER_SIZE);
+    }
   }
   return res;
 }
@@ -540,8 +508,9 @@
   // this is needed in any case - without IV the file cannot be decoded
   unsigned char headerBuf[HEADER_SIZE];
   int res = const_cast<CipherFileIO *>(this)->generateReverseHeader(headerBuf);
-  if (res < 0)
+  if (res < 0) {
     return res;
+  }
 
   // Copy the request so we can modify it without affecting the caller
   IORequest req = origReq;
