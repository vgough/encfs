#!/bin/bash -eu

: ${INTEGRATION:=true}

if [[ "$INTEGRATION" == "true" ]]; then
  if uname -s | grep -q Linux; then
    sudo modprobe fuse
  elif uname -s | grep -q Darwin; then
    brew cask install osxfuse
<<<<<<< HEAD
  elif uname -s | grep -q FreeBSD; then
    kldload fuse
=======
    brew reinstall openssl
>>>>>>> d9244a13
  fi
fi<|MERGE_RESOLUTION|>--- conflicted
+++ resolved
@@ -5,13 +5,10 @@
 if [[ "$INTEGRATION" == "true" ]]; then
   if uname -s | grep -q Linux; then
     sudo modprobe fuse
+  elif uname -s | grep -q FreeBSD; then
+    kldload fuse
   elif uname -s | grep -q Darwin; then
     brew cask install osxfuse
-<<<<<<< HEAD
-  elif uname -s | grep -q FreeBSD; then
-    kldload fuse
-=======
     brew reinstall openssl
->>>>>>> d9244a13
   fi
 fi