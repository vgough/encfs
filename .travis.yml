matrix:

<<<<<<< HEAD
  allow_failures:
    - os: windows

=======
>>>>>>> 94683a60
  include:

    - language: cpp
      os: linux
      compiler: gcc
      dist: bionic
      sudo: required
      addons:
        apt:
          packages:
            - attr
            - fuse
            - libfuse-dev
            - gettext
            - cmake
      before_script:
        - sudo modprobe fuse
      script:
        - ./build.sh
      env:
        - SUDO_TESTS=true

    - language: cpp
      os: linux
      compiler: gcc
      dist: xenial
      sudo: required
      addons:
        apt:
          packages:
            - attr
            - fuse
            - libfuse-dev
            - gettext
            - cmake
      before_script:
        - sudo modprobe fuse
      script:
        - ./build.sh
      env:
        - SUDO_TESTS=true

    - language: cpp
      os: linux
      compiler: clang
      dist: xenial
      sudo: false
      addons:
        apt:
          packages:
            - attr
            - fuse
            - libfuse-dev
            - gettext
            - cmake
            - clang-4.0
            - clang-tidy-4.0
      script:
        - ./build.sh
      env:
<<<<<<< HEAD
        - CC=clang-4.0 CXX=clang++-4.0 CHECK=true INTEGRATION=false

    - language: bash
      os: windows
      script:
      - choco uninstall -y mingw
      - choco install -y winfsp
      - choco install -y cyg-get
      - cyg-get.bat cmake make gcc-g++ gettext-devel libssl-devel procps-ng perl-test-harness
      - export CHERE_INVOKING=1
      - cmd.exe /c "/C/tools/cygwin/bin/bash.exe --login -c 'cd /cygdrive/c/Program*/WinFsp/opt/cygfuse ; sh install.sh'"
      - cmd.exe /c "/C/tools/cygwin/bin/bash.exe --login -c './build.sh'"

    - os: osx
      compiler: clang
      osx_image: xcode9.2
      sudo: required
      env:
        - SUDO_TESTS=true

before_script:
  - ./ci/setup.sh

script:
  - ./build.sh
=======
        - CC=clang-4.0 CXX=clang++-4.0 CHECK=true INTEGRATION=false
>>>>>>> 94683a60
<|MERGE_RESOLUTION|>--- conflicted
+++ resolved
@@ -1,11 +1,8 @@
 matrix:
 
-<<<<<<< HEAD
   allow_failures:
     - os: windows
 
-=======
->>>>>>> 94683a60
   include:
 
     - language: cpp
@@ -66,7 +63,6 @@
       script:
         - ./build.sh
       env:
-<<<<<<< HEAD
         - CC=clang-4.0 CXX=clang++-4.0 CHECK=true INTEGRATION=false
 
     - language: bash
@@ -78,20 +74,4 @@
       - cyg-get.bat cmake make gcc-g++ gettext-devel libssl-devel procps-ng perl-test-harness
       - export CHERE_INVOKING=1
       - cmd.exe /c "/C/tools/cygwin/bin/bash.exe --login -c 'cd /cygdrive/c/Program*/WinFsp/opt/cygfuse ; sh install.sh'"
-      - cmd.exe /c "/C/tools/cygwin/bin/bash.exe --login -c './build.sh'"
-
-    - os: osx
-      compiler: clang
-      osx_image: xcode9.2
-      sudo: required
-      env:
-        - SUDO_TESTS=true
-
-before_script:
-  - ./ci/setup.sh
-
-script:
-  - ./build.sh
-=======
-        - CC=clang-4.0 CXX=clang++-4.0 CHECK=true INTEGRATION=false
->>>>>>> 94683a60
+      - cmd.exe /c "/C/tools/cygwin/bin/bash.exe --login -c './build.sh'"