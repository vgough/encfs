#!/usr/bin/perl -w

# Test EncFS normal and paranoid mode

<<<<<<< HEAD
use Test::More tests => 112;
=======
use Test::More tests => 116;
>>>>>>> 3bfaf792
use File::Path;
use File::Copy;
use File::Temp;
use IO::Handle;

require("tests/common.pl");

my $tempDir = $ENV{'TMPDIR'} || "/tmp";

# Find attr binary
# Linux
my @setattr = ("attr", "-s", "encfs", "-V", "hello");
my @getattr = ("attr", "-g", "encfs");
if(system("which xattr > /dev/null 2>&1") == 0)
{
    # Mac OS X
    @setattr = ("xattr", "-sw", "encfs", "hello");
    @getattr = ("xattr", "-sp", "encfs");
}
if(system("which lsextattr > /dev/null 2>&1") == 0)
{
    # FreeBSD
    @setattr = ("setextattr", "-h", "user", "encfs", "hello");
    @getattr = ("getextattr", "-h", "user", "encfs");
}
# Do we support xattr ?
my $have_xattr = 1;
if(system("./build/encfs -V 2>&1 | grep -q HAVE_XATTR") != 0)
{
    $have_xattr = 0;
}

# test filesystem in standard config mode
&runTests('standard');

# test in paranoia mode
&runTests('paranoia');

# Wrapper function - runs all tests in the specified mode
sub runTests
{
    my $mode = shift;

    &newWorkingDir;

    my $hardlinks = 1;
    if($mode eq 'standard')
    {
        &mount("--standard");
    } elsif($mode eq 'paranoia')
    {
        &mount("--paranoia");
        $hardlinks = 0; # no hardlinks in paranoia mode
        &corruption;
    } else
    {
        die "invalid test mode";
    }

    # tests..
    &fileCreation;
    &links($hardlinks);
    &truncate;
    &renames;
    &internalModification;
    &grow;
    &umask0777;
    &create_unmount_remount;

    &configFromPipe;
    &cleanup;
}

# Helper function
# Create a new empty working directory
sub newWorkingDir
{
    our $workingDir = mkdtemp("$tempDir/encfs-tests-XXXX")
        || BAIL_OUT("Could not create temporary directory");

    our $raw = "$workingDir/raw";
    our $crypt = "$workingDir/crypt";
}

# Test Corruption
# Modify the encrypted file and verify that the MAC check detects it
sub corruption
{
    ok( open(OUT, "+> $crypt/corrupt") && print(OUT "12345678901234567890")
        && close(OUT), "create corruption-test file" );


    $e = encName("corrupt");
    ok( open(OUT, ">> $raw/$e") && print(OUT "garbage") && close(OUT),
        "corrupting raw file");

    ok( open(IN, "< $crypt/corrupt"), "open corrupted file");
    my $content;
    $result = read(IN, $content, 20);
    ok(! defined $result, "corrupted file with MAC returns read error: $!");
}

# Test internal modification
# Create a file of fixed size and overwrite data at different offsets
# (like a database would do)
sub internalModification
{
    $ofile = "$workingDir/crypt-internal-$$";
    writeZeroes($ofile, 2*1024);
    ok(copy($ofile, "$crypt/internal"), "copying crypt-internal file");

    open(my $out1, "+<", "$crypt/internal");
    open(my $out2, "+<", $ofile);

    @fhs = ($out1, $out2);

    $ori = md5fh($out1);
    $b = md5fh($out2);

    ok( $ori eq $b, "random file md5 matches");

    my @offsets = (10, 30, 1020, 1200);
    foreach my $o (@offsets)
    {
        foreach my $fh(@fhs) {
            seek($fh, $o, 0);
            print($fh "garbagegarbagegarbagegarbagegarbage");
        }
        $a=md5fh($out1);
        $b=md5fh($out2);
        ok( ($a eq $b) && ($a ne $ori), "internal modification at $o");
    }

    close($out1);
    close($out2);
}

# Test renames
sub renames
{
    ok( open(F, ">$crypt/orig-name") && close F, "create file for rename test");
    ok( -f "$crypt/orig-name", "file exists");

    ok( rename("$crypt/orig-name", "$crypt/2nd-name"), "rename");
    ok( ! -f "$crypt/orig-name", "file exists");
    ok( -f "$crypt/2nd-name", "file exists");

    # rename directory with contents
    ok( mkpath("$crypt/orig-dir/foo"), "mkdir for rename test");
    ok( open(F, ">$crypt/orig-dir/foo/bar") && close F, "make file");

    ok( rename("$crypt/orig-dir", "$crypt/new-dir"), "rename dir");
    ok( -f "$crypt/new-dir/foo/bar", "dir rename contents");

    # TODO: rename failure? (check undo works)

    # check time stamps of files on rename
    my $mtime = (stat "$crypt/2nd-name")[9];
    # change time to 60 seconds earlier
    my $olderTime = $mtime - 60;
    ok( utime($olderTime, $olderTime, "$crypt/2nd-name"), "change time");

    ok( rename("$crypt/2nd-name", "$crypt/3rd-name"), "rename");
    is( (stat "$crypt/3rd-name")[9], $olderTime, "time unchanged by rename");
}

# Test truncate and grow
sub truncate
{
    # write to file, then truncate it
    ok( open(OUT, "+> $crypt/trunc"), "create truncate-test file");
    autoflush OUT 1;
    print OUT "12345678901234567890";

    is( -s "$crypt/trunc", 20, "initial file size" );

    ok( truncate(OUT, 10), "truncate" );

    is( -s "$crypt/trunc", 10, "truncated file size");
    is( qx(cat "$crypt/trunc"), "1234567890", "truncated file contents");

    # try growing the file as well.
    ok( truncate(OUT, 30), "truncate extend");
    is( -s "$crypt/trunc", 30, "truncated file size");

    seek(OUT, 30, 0);
    print OUT "12345";
    is( -s "$crypt/trunc", 35, "truncated file size");

    is( md5fh(*OUT), "5f170cc34b1944d75d86cc01496292df",
        "content digest");

    # try crossing block boundaries
    seek(OUT, 10000,0);
    print OUT "abcde";

    is( md5fh(*OUT), "117a51c980b64dcd21df097d02206f98",
        "content digest");

    # then truncate back to 35 chars
    truncate(OUT, 35);
    is( md5fh(*OUT), "5f170cc34b1944d75d86cc01496292df",
        "content digest");

    close OUT;
}

# Test file creation and removal
sub fileCreation
{
    # create a file
    qx(df -ah > "$crypt/df.txt" 2> /dev/null);
    ok( -f "$crypt/df.txt", "file created" );

    # ensure there is an encrypted version.
    my $c = encName("df.txt");
    cmp_ok( length($c), '>', 8, "encrypted name ok" );
    ok( -f "$raw/$c", "encrypted file $raw/$c created" );

    # check contents
    my $count = qx(grep -c crypt-$$ "$crypt/df.txt");
    isnt(scalar($count), 0, "encrypted file readable");

    unlink "$crypt/df.txt";
    ok( ! -f "$crypt/df.txt", "file removal" );
    ok( ! -f "$raw/$c", "file removal" );
}

# Test file growth
sub grow
{
    open(my $fh_a, "+>$crypt/grow");
    open(my $fh_b, "+>$workingDir/grow");

    my $d = "1234567"; # Length 7 so we are not aligned to the block size
    my $len = 7;

    my $old = "";
    my $errs = 0;

    my $i;
    for($i=1; $i<1000; $i++)
    {
        print($fh_a $d);
        print($fh_b $d);

        my $a = md5fh($fh_a);
        my $b = md5fh($fh_b);

        my $size = $len * $i;

        # md5sums must be identical but must have changed
        if($a ne $b || $a eq $old)
        {
            $errs++;
        }

        $old = $a;
    }

    ok($errs == 0, "grow file by $len bytes, $i times");

    close($fh_a);
    close($fh_b);
}

# Helper function
# Check a file's content
sub checkContents
{
    my ($file, $expected, $testName) = @_;

    open(IN, "< $file");
    my $line = <IN>;
    is( $line, $expected, $testName );

    close IN;
}

# Helper function
# Convert plain-text filename to encrypted filename
sub encName
{
    my $plain = shift;
    my $enc = qx(./build/encfsctl encode --extpass="echo test" $raw $plain);
    chomp($enc);
    return $enc;
}

# Test symlinks & hardlinks, and extended attributes
sub links
{
    my $hardlinkTests = shift;

    my $contents = "hello world\n";
    ok( open(OUT, "> $crypt/data"), "create file for link test" );
    print OUT $contents;
    close OUT;

    # symlinks
    ok( symlink("$crypt/data", "$crypt/data-fqn") , "fqn symlink");
    checkContents("$crypt/data-fqn", $contents, "fqn link traversal");
    is( readlink("$crypt/data-fqn"), "$crypt/data", "read fqn symlink");

    ok( symlink("data", "$crypt/data-rel"), "local symlink");
    checkContents("$crypt/data-rel", $contents, "rel link traversal");
    is( readlink("$crypt/data-rel"), "data", "read rel symlink");

    SKIP: {
        skip "No hardlink support", 2 unless $hardlinkTests;

        ok( link("$crypt/data", "$crypt/data.2"), "hard link");
        checkContents("$crypt/data.2", $contents, "hardlink read");
    };

    # extended attributes
    my $return_code = ($have_xattr) ? system(@setattr, "$crypt/data") : 0;
    is($return_code, 0, "extended attributes can be set (return code was $return_code)");
    $return_code = ($have_xattr) ? system(@getattr, "$crypt/data") : 0;
    is($return_code, 0, "extended attributes can be get (return code was $return_code)");
    $return_code = ($have_xattr) ? system(@getattr, "$crypt/data-rel") : 1;
    isnt($return_code, 0, "extended attributes operations do not follow symlinks (return code was $return_code)");
}

# Test mount
# Leaves the filesystem mounted - also used as a helper function
sub mount
{
    my $args = shift;

    # When these fail, the rest of the tests makes no sense
    mkdir($raw) || BAIL_OUT("Could not create $raw: $!");
    mkdir($crypt)  || BAIL_OUT("Could not create $crypt: $!");

    delete $ENV{"ENCFS6_CONFIG"};
    remount($args);
    ok( $? == 0, "encfs command returns 0") || BAIL_OUT("");
    ok( -f "$raw/.encfs6.xml",  "created control file") || BAIL_OUT("");
}

# Helper function
# Mount without any prior checks
sub remount
{
    my $args = shift;
    my $cmdline = "./build/encfs --extpass=\"echo test\" $args $raw $crypt 2>&1";
    #                                  This makes sure we get to see stderr ^
    system($cmdline);
}

# Helper function
# Unmount and delete mountpoint
sub cleanup
{
    portable_unmount($crypt);

    rmdir $crypt;
    ok( ! -d $crypt, "unmount ok, mount point removed");

    rmtree($workingDir);
    ok( ! -d $workingDir, "working dir removed");
}

# Test that we can create and write to a a file even if umask is set to 0777
# Regression test for bug https://github.com/vgough/encfs/issues/181
sub umask0777
{
    my $old = umask(0777);
    ok(open(my $fh, "+>$crypt/umask0777"), "open with umask 0777");
    close($fh);
    umask($old);
}

# Test that we can read the configuration from a named pipe
# Regression test for https://github.com/vgough/encfs/issues/253
sub configFromPipe
{
    portable_unmount($crypt);
    rename("$raw/.encfs6.xml", "$raw/.encfs6.xml.orig");
    system("mkfifo $raw/.encfs6.xml");
    my $child = fork();
    unless ($child) {
        &remount("--standard");
        exit;
    }
    system("cat $raw/.encfs6.xml.orig > $raw/.encfs6.xml");
    waitpid($child, 0);
    ok( 0 == $?, "encfs mount with named pipe based config failed");
}

sub create_unmount_remount
{
    my $crypt = "$workingDir/create_remount.crypt";
    my $mnt = "$workingDir/create_remount.mnt";
    mkdir($crypt) || BAIL_OUT($!);
    mkdir($mnt)  || BAIL_OUT($!);

    system("./build/encfs --standard --extpass=\"echo test\" $crypt $mnt 2>&1");
    ok( $? == 0, "encfs command returns 0") || return;
    ok( -f "$crypt/.encfs6.xml",  "created control file") || return;

    # Write some text
    my $contents = "hello world\n";
    ok( open(OUT, "> $mnt/test_file_1"), "write content");
    print OUT $contents;
    close OUT;

    # Unmount
    portable_unmount($mnt);

    # Mount again
    system("./build/encfs --extpass=\"echo test\" $crypt $mnt 2>&1");
    ok( $? == 0, "encfs command returns 0") || return;

    # Check if content is still there
    checkContents("$mnt/test_file_1", $contents);

    portable_unmount($mnt);
}<|MERGE_RESOLUTION|>--- conflicted
+++ resolved
@@ -2,11 +2,7 @@
 
 # Test EncFS normal and paranoid mode
 
-<<<<<<< HEAD
-use Test::More tests => 112;
-=======
-use Test::More tests => 116;
->>>>>>> 3bfaf792
+use Test::More tests => 122;
 use File::Path;
 use File::Copy;
 use File::Temp;
